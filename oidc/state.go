--- conflicted
+++ resolved
@@ -79,28 +79,4 @@
 func (s *St) IsExpired() bool {
 	// opts := getStOpts(opt...)
 	return s.expiration.Before(time.Now().Add(StateExpirySkew))
-<<<<<<< HEAD
-}
-
-// stOptions is the set of available options for St functions.
-type stOptions struct {
-	withExpirySkew time.Duration
-}
-
-// stDefaults is a handy way to get the defaults at runtime and during unit
-// tests.
-func stDefaults() stOptions {
-	return stOptions{
-		withExpirySkew: StateExpirySkew,
-	}
-}
-
-// getStateOpts gets the state defaults and applies the opt overrides
-// passed in.
-func getStOpts(opt ...Option) stOptions {
-	opts := stDefaults()
-	ApplyOpts(&opts, opt...)
-	return opts
-=======
->>>>>>> 97f6499c
 }