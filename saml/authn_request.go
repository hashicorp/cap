--- conflicted
+++ resolved
@@ -110,7 +110,6 @@
 	}
 }
 
-<<<<<<< HEAD
 // WithClock changes the clock used when generating requests.
 func WithClock(clock clockwork.Clock) Option {
 	return func(o interface{}) {
@@ -136,10 +135,7 @@
 	}
 }
 
-// CreateAuthNRequest creates an Authentication Request object.
-=======
 // CreateAuthnRequest creates an Authentication Request object.
->>>>>>> d4e3e8fa
 // The defaults follow the deployment profile for federation interoperability.
 // See: 3.1.1 https://kantarainitiative.github.io/SAMLprofiles/saml2int.html#_service_provider_requirements [INT_SAML]
 //
